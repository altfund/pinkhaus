--- conflicted
+++ resolved
@@ -73,19 +73,11 @@
         elif "rss" in data:
             return data["rss"]
         else:
-<<<<<<< HEAD
             raise ValueError("No RSS feeds found in TOML file. Expected 'feeds.rss' or 'rss' key.")
-
-    def parse_feed_with_retry(self, feed_url: str, max_retries: int = 3, initial_delay: float = 1.0) -> List[FeedItem]:
-=======
-            raise ValueError(
-                "No RSS feeds found in TOML file. Expected 'feeds.rss' or 'rss' key."
-            )
 
     def parse_feed_with_retry(
         self, feed_url: str, max_retries: int = 3, initial_delay: float = 1.0
     ) -> List[FeedItem]:
->>>>>>> 7be17485
         """
         Parse a single RSS feed with retry logic and exponential backoff.
 
@@ -106,7 +98,7 @@
                 last_error = e
                 if attempt < max_retries - 1:
                     # Calculate exponential backoff with jitter
-                    delay = initial_delay * (2**attempt)  # 1s, 2s, 4s
+                    delay = initial_delay * (2 ** attempt)  # 1s, 2s, 4s
                     # Add jitter (±20%) to prevent thundering herd
                     import random
 
@@ -221,13 +213,11 @@
         # Check enclosures
         if hasattr(entry, "enclosures"):
             for enclosure in entry.enclosures:
-<<<<<<< HEAD
                 if enclosure.get('type', '').lower() in self.supported_audio_types:
                     return enclosure.get('href', enclosure.get('url'))
-=======
+
                 if enclosure.get("type", "").lower() in self.supported_audio_types:
                     return enclosure.get("href", enclosure.get("url"))
->>>>>>> 7be17485
 
         # Check links
         if hasattr(entry, "links"):
@@ -235,23 +225,19 @@
                 if link.get("type", "").lower() in self.supported_audio_types:
                     return link.get("href")
                 # Some feeds use rel="enclosure"
-<<<<<<< HEAD
                 if link.get('rel') == 'enclosure' and link.get('href'):
                     return link.get('href')
 
-        return None
-
-    def parse_all_feeds(self, toml_path: str, max_retries: int = 3) -> Dict[str, List[FeedItem]]:
-=======
                 if link.get("rel") == "enclosure" and link.get("href"):
                     return link.get("href")
 
         return None
+
+    def parse_all_feeds(self, toml_path: str, max_retries: int = 3) -> Dict[str, List[FeedItem]]:
 
     def parse_all_feeds(
         self, toml_path: str, max_retries: int = 3
     ) -> Dict[str, List[FeedItem]]:
->>>>>>> 7be17485
         """
         Parse all feeds from a TOML file with retry logic.
 
