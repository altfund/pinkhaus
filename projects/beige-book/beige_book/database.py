--- conflicted
+++ resolved
@@ -174,22 +174,6 @@
 
             # Insert segments
             for idx, segment in enumerate(result.segments):
-<<<<<<< HEAD
-                # Handle both old and new segment formats
-                if hasattr(segment, 'start_ms'):
-                    start = segment.start_ms / 1000.0
-                    end = segment.end_ms / 1000.0
-                else:
-                    start = segment.start
-                    end = segment.end
-                duration = end - start
-                cursor.execute(f"""
-                    INSERT INTO {segments_table}
-                    (transcription_id, segment_index, start_time, end_time, duration, text)
-                    VALUES (?, ?, ?, ?, ?, ?)
-                """, (transcription_id, idx, start, end,
-                      duration, segment.text.strip()))
-=======
                 duration = segment.end - segment.start
                 cursor.execute(
                     f"""
@@ -206,7 +190,6 @@
                         segment.text.strip(),
                     ),
                 )
->>>>>>> 7be17485
 
             return transcription_id
 
