--- conflicted
+++ resolved
@@ -33,7 +33,6 @@
     "FeedParser",
     "FeedItem",
     "AudioDownloader",
-<<<<<<< HEAD
     # New request/response models
     "TranscriptionRequest",
     "TranscriptionResponse",
@@ -56,7 +55,5 @@
     "SegmentProto",
     "FeedMetadata",
     "ExtendedTranscriptionResult"
-=======
->>>>>>> 7be17485
 ]
 __version__ = "0.1.0"