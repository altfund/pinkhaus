"""
Audio file downloader with support for temporary file handling.
"""

import os
import tempfile
import requests
import hashlib
from typing import Tuple
from pathlib import Path
import logging
import time

logger = logging.getLogger(__name__)


class AudioDownloader:
    """Download audio files from URLs"""

    def __init__(self, chunk_size: int = 8192, timeout: int = 30):
        """
        Initialize the downloader.

        Args:
            chunk_size: Size of chunks to download at a time
            timeout: Request timeout in seconds
        """
        self.chunk_size = chunk_size
        self.timeout = timeout
        self.session = requests.Session()
<<<<<<< HEAD
        self.session.headers.update({
            'User-Agent': 'BeigeBook/1.0 (Podcast Transcriber)'
        })

    def download_to_temp(self, url: str, prefix: str = "beige_book_") -> Tuple[str, str]:
=======
        self.session.headers.update(
            {"User-Agent": "BeigeBook/1.0 (Podcast Transcriber)"}
        )

    def download_to_temp(
        self, url: str, prefix: str = "beige_book_"
    ) -> Tuple[str, str]:
>>>>>>> 7be17485
        """
        Download audio file to a temporary location.

        Args:
            url: URL of the audio file
            prefix: Prefix for the temporary file

        Returns:
            Tuple of (temp_file_path, file_hash)
        """
        logger.info(f"Downloading audio from: {url}")

        try:
            # Create a temporary file
            suffix = self._get_file_extension(url)
            fd, temp_path = tempfile.mkstemp(prefix=prefix, suffix=suffix)

            try:
                # Download the file
                response = self.session.get(url, stream=True, timeout=self.timeout)
                response.raise_for_status()

                # Get content length for progress tracking
                total_size = int(response.headers.get("content-length", 0))
                downloaded = 0

                # Calculate hash while downloading
                sha256_hash = hashlib.sha256()

<<<<<<< HEAD
                with os.fdopen(fd, 'wb') as f:
=======
                with os.fdopen(fd, "wb") as f:
>>>>>>> 7be17485
                    for chunk in response.iter_content(chunk_size=self.chunk_size):
                        if chunk:
                            f.write(chunk)
                            sha256_hash.update(chunk)
                            downloaded += len(chunk)

                            if total_size > 0:
                                progress = (downloaded / total_size) * 100
                                if (
                                    downloaded % (self.chunk_size * 100) == 0
                                ):  # Log every 100 chunks
                                    logger.debug(f"Download progress: {progress:.1f}%")

                file_hash = sha256_hash.hexdigest()
                logger.info(f"Download complete. Hash: {file_hash}")

                return temp_path, file_hash

<<<<<<< HEAD
            except Exception as e:
=======
            except Exception:
>>>>>>> 7be17485
                # Clean up temp file on error
                os.unlink(temp_path)
                raise

        except requests.exceptions.RequestException as e:
            logger.error(f"Error downloading from {url}: {e}")
            raise

    def _get_file_extension(self, url: str) -> str:
        """
        Get file extension from URL or default to .mp3.

        Args:
            url: URL to extract extension from

        Returns:
            File extension including the dot
        """
        # Try to get extension from URL
        path = Path(url.split("?")[0])  # Remove query parameters
        ext = path.suffix.lower()

        # Common audio extensions
<<<<<<< HEAD
        valid_extensions = {'.mp3', '.mp4', '.m4a', '.ogg', '.wav', '.aac'}
=======
        valid_extensions = {".mp3", ".mp4", ".m4a", ".ogg", ".wav", ".aac"}
>>>>>>> 7be17485

        if ext in valid_extensions:
            return ext

        # Default to .mp3
<<<<<<< HEAD
        return '.mp3'
=======
        return ".mp3"
>>>>>>> 7be17485

    def cleanup_temp_file(self, temp_path: str):
        """
        Clean up a temporary file.

        Args:
            temp_path: Path to the temporary file
        """
        try:
            if os.path.exists(temp_path):
                os.unlink(temp_path)
                logger.debug(f"Cleaned up temp file: {temp_path}")
        except Exception as e:
            logger.warning(f"Failed to clean up temp file {temp_path}: {e}")

<<<<<<< HEAD
    def download_with_retry(self, url: str, max_retries: int = 5, initial_delay: float = 1.0) -> Tuple[str, str]:
=======
    def download_with_retry(
        self, url: str, max_retries: int = 5, initial_delay: float = 1.0
    ) -> Tuple[str, str]:
>>>>>>> 7be17485
        """
        Download with retry logic and exponential backoff.

        Args:
            url: URL to download
            max_retries: Maximum number of retry attempts
            initial_delay: Initial delay between retries in seconds

        Returns:
            Tuple of (temp_file_path, file_hash)
        """
        last_error = None

        for attempt in range(max_retries):
            try:
                return self.download_to_temp(url)
            except Exception as e:
                last_error = e
                if attempt < max_retries - 1:
                    # Calculate exponential backoff with jitter
                    delay = initial_delay * (2**attempt)  # 1s, 2s, 4s, 8s, 16s
                    # Add jitter (±20%) to prevent thundering herd
                    import random

                    jitter = delay * 0.2 * (2 * random.random() - 1)
                    actual_delay = delay + jitter

<<<<<<< HEAD
                    logger.warning(f"Download attempt {attempt + 1} failed, retrying in {actual_delay:.1f}s: {e}")
=======
                    logger.warning(
                        f"Download attempt {attempt + 1} failed, retrying in {actual_delay:.1f}s: {e}"
                    )
>>>>>>> 7be17485
                    time.sleep(actual_delay)
                else:
                    logger.error(f"All download attempts failed for: {url}")

        raise last_error<|MERGE_RESOLUTION|>--- conflicted
+++ resolved
@@ -28,13 +28,6 @@
         self.chunk_size = chunk_size
         self.timeout = timeout
         self.session = requests.Session()
-<<<<<<< HEAD
-        self.session.headers.update({
-            'User-Agent': 'BeigeBook/1.0 (Podcast Transcriber)'
-        })
-
-    def download_to_temp(self, url: str, prefix: str = "beige_book_") -> Tuple[str, str]:
-=======
         self.session.headers.update(
             {"User-Agent": "BeigeBook/1.0 (Podcast Transcriber)"}
         )
@@ -42,7 +35,6 @@
     def download_to_temp(
         self, url: str, prefix: str = "beige_book_"
     ) -> Tuple[str, str]:
->>>>>>> 7be17485
         """
         Download audio file to a temporary location.
 
@@ -72,11 +64,7 @@
                 # Calculate hash while downloading
                 sha256_hash = hashlib.sha256()
 
-<<<<<<< HEAD
-                with os.fdopen(fd, 'wb') as f:
-=======
                 with os.fdopen(fd, "wb") as f:
->>>>>>> 7be17485
                     for chunk in response.iter_content(chunk_size=self.chunk_size):
                         if chunk:
                             f.write(chunk)
@@ -95,11 +83,9 @@
 
                 return temp_path, file_hash
 
-<<<<<<< HEAD
             except Exception as e:
-=======
+
             except Exception:
->>>>>>> 7be17485
                 # Clean up temp file on error
                 os.unlink(temp_path)
                 raise
@@ -123,21 +109,15 @@
         ext = path.suffix.lower()
 
         # Common audio extensions
-<<<<<<< HEAD
         valid_extensions = {'.mp3', '.mp4', '.m4a', '.ogg', '.wav', '.aac'}
-=======
+
         valid_extensions = {".mp3", ".mp4", ".m4a", ".ogg", ".wav", ".aac"}
->>>>>>> 7be17485
 
         if ext in valid_extensions:
             return ext
 
         # Default to .mp3
-<<<<<<< HEAD
-        return '.mp3'
-=======
         return ".mp3"
->>>>>>> 7be17485
 
     def cleanup_temp_file(self, temp_path: str):
         """
@@ -153,13 +133,9 @@
         except Exception as e:
             logger.warning(f"Failed to clean up temp file {temp_path}: {e}")
 
-<<<<<<< HEAD
-    def download_with_retry(self, url: str, max_retries: int = 5, initial_delay: float = 1.0) -> Tuple[str, str]:
-=======
     def download_with_retry(
         self, url: str, max_retries: int = 5, initial_delay: float = 1.0
     ) -> Tuple[str, str]:
->>>>>>> 7be17485
         """
         Download with retry logic and exponential backoff.
 
@@ -187,13 +163,11 @@
                     jitter = delay * 0.2 * (2 * random.random() - 1)
                     actual_delay = delay + jitter
 
-<<<<<<< HEAD
                     logger.warning(f"Download attempt {attempt + 1} failed, retrying in {actual_delay:.1f}s: {e}")
-=======
+
                     logger.warning(
                         f"Download attempt {attempt + 1} failed, retrying in {actual_delay:.1f}s: {e}"
                     )
->>>>>>> 7be17485
                     time.sleep(actual_delay)
                 else:
                     logger.error(f"All download attempts failed for: {url}")
