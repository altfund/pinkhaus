--- conflicted
+++ resolved
@@ -38,10 +38,9 @@
           "x86_64-linux"
         ]
       },
-<<<<<<< HEAD
       "sqlite": {
         "pkg-path": "sqlite"
-=======
+      },
       "tabulate": {
         "pkg-path": "python313Packages.tabulate"
       },
@@ -50,18 +49,13 @@
       },
       "torch": {
         "pkg-path": "python313Packages.torch"
->>>>>>> 3fe05358
       },
       "uv": {
         "pkg-path": "uv"
       }
     },
     "hook": {
-<<<<<<< HEAD
-      "on-activate": "  # -> Set variables, create files and directories\n  # -> Perform initialization steps, e.g. create a python venv\n  # -> Useful environment variables:\n  #      - FLOX_ENV_PROJECT=/home/user/example\n  #      - FLOX_ENV=/home/user/example/.flox/run\n  #      - FLOX_ENV_CACHE=/home/user/example/.flox/cache\nif [[ ! -z $DEV ]]; then\n  export GOBIN=\"${FLOX_ENV_CACHE}/go/bin/\"\n  mkdir -p \"${GOBIN}\"\n  go install \"github.com/isaacphi/mcp-language-server@latest\"\n  export PATH=\"${GOBIN}:${PATH}\"\nfi\nuv sync\nuv venv\nsource \"${FLOX_ENV_PROJECT}/.venv/bin/activate\"\n"
-=======
-      "on-activate": "  # -> Set variables, create files and directories\n  # -> Perform initialization steps, e.g. create a python venv\n  # -> Useful environment variables:\n  #      - FLOX_ENV_PROJECT=/home/user/example\n  #      - FLOX_ENV=/home/user/example/.flox/run\n  #      - FLOX_ENV_CACHE=/home/user/example/.flox/cache\nif [[ ! -z $DEV ]]; then\n  export GOBIN=\"${FLOX_ENV_CACHE}/go/bin/\"\n  mkdir -p \"${GOBIN}\"\n  go install \"github.com/isaacphi/mcp-language-server@latest\"\n  export PATH=\"${GOBIN}:${PATH}\"\nfi\n# Use python3.13 directly without venv since packages are installed via Nix\n# Set PYTHONPATH to include the project directory and the correct site-packages\nexport PYTHONPATH=\"${FLOX_ENV_PROJECT}:${FLOX_ENV}/lib/python3.13/site-packages:${PYTHONPATH}\"\nalias python=python3.13\n"
->>>>>>> 3fe05358
+      "on-activate": "  # -> Set variables, create files and directories\n  # -> Perform initialization steps, e.g. create a python venv\n  # -> Useful environment variables:\n  #      - FLOX_ENV_PROJECT=/home/user/example\n  #      - FLOX_ENV=/home/user/example/.flox/run\n  #      - FLOX_ENV_CACHE=/home/user/example/.flox/cache\nif [[ ! -z $DEV ]]; then\n  export GOBIN=\"${FLOX_ENV_CACHE}/go/bin/\"\n  mkdir -p \"${GOBIN}\"\n  go install \"github.com/isaacphi/mcp-language-server@latest\"\n  export PATH=\"${GOBIN}:${PATH}\"\nfi\n<<<<<<< HEAD\nuv sync\nuv venv\nsource \"${FLOX_ENV_PROJECT}/.venv/bin/activate\"\n||||||| 5a3c54f\nuv sync\nsource \"${FLOX_ENV_PROJECT}/.venv/bin/activate\"\n=======\n# Use python3.13 directly without venv since packages are installed via Nix\n# Set PYTHONPATH to include the project directory and the correct site-packages\nexport PYTHONPATH=\"${FLOX_ENV_PROJECT}:${FLOX_ENV}/lib/python3.13/site-packages:${PYTHONPATH}\"\nalias python=python3.13\n>>>>>>> main\n"
     },
     "profile": {},
     "options": {
@@ -1071,7 +1065,222 @@
       "priority": 5
     },
     {
-<<<<<<< HEAD
+      "attr_path": "python313Packages.pytest",
+      "broken": false,
+      "derivation": "/nix/store/zq3vpqnjwq9zw8wixysvdnm0c5wlm313-python3.13-pytest-8.3.5.drv",
+      "description": "Framework for writing tests",
+      "install_id": "pytest",
+      "license": "MIT",
+      "locked_url": "https://github.com/flox/nixpkgs?rev=9e83b64f727c88a7711a2c463a7b16eedb69a84c",
+      "name": "python3.13-pytest-8.3.5",
+      "pname": "pytest",
+      "rev": "9e83b64f727c88a7711a2c463a7b16eedb69a84c",
+      "rev_count": 816272,
+      "rev_date": "2025-06-17T04:31:58Z",
+      "scrape_date": "2025-06-18T01:33:19.161996Z",
+      "stabilities": [
+        "staging",
+        "unstable"
+      ],
+      "unfree": false,
+      "version": "8.3.5",
+      "outputs_to_install": [
+        "out"
+      ],
+      "outputs": {
+        "dist": "/nix/store/rlk5jwi94j6sc1w6xp3a678rh4dalsvq-python3.13-pytest-8.3.5-dist",
+        "out": "/nix/store/hkfyg5vls2farazb6vvvaqmnzdzi79xm-python3.13-pytest-8.3.5",
+        "testout": "/nix/store/0hd8inqsgvb0nz4hh10yqp12w4jpj39q-python3.13-pytest-8.3.5-testout"
+      },
+      "system": "x86_64-linux",
+      "group": "toplevel",
+      "priority": 5
+    },
+    {
+      "attr_path": "python313Full",
+      "broken": false,
+      "derivation": "/nix/store/bkj4m5b0n9z8hrcj0gs4p2nsidq04k3j-python3-3.13.3.drv",
+      "description": "High-level dynamically-typed programming language",
+      "install_id": "python313Full",
+      "license": "Python-2.0",
+      "locked_url": "https://github.com/flox/nixpkgs?rev=9e83b64f727c88a7711a2c463a7b16eedb69a84c",
+      "name": "python3-3.13.3",
+      "pname": "python313Full",
+      "rev": "9e83b64f727c88a7711a2c463a7b16eedb69a84c",
+      "rev_count": 816272,
+      "rev_date": "2025-06-17T04:31:58Z",
+      "scrape_date": "2025-06-18T00:36:33.610732Z",
+      "stabilities": [
+        "staging",
+        "unstable"
+      ],
+      "unfree": false,
+      "version": "python3-3.13.3",
+      "outputs_to_install": [
+        "out"
+      ],
+      "outputs": {
+        "out": "/nix/store/p1bbd183vjqklb1mp1x7salmqgvgsffn-python3-3.13.3"
+      },
+      "system": "aarch64-darwin",
+      "group": "toplevel",
+      "priority": 5
+    },
+    {
+      "attr_path": "python313Full",
+      "broken": false,
+      "derivation": "/nix/store/mfpr77p54hj44igj76kfpashjdmf0yya-python3-3.13.3.drv",
+      "description": "High-level dynamically-typed programming language",
+      "install_id": "python313Full",
+      "license": "Python-2.0",
+      "locked_url": "https://github.com/flox/nixpkgs?rev=9e83b64f727c88a7711a2c463a7b16eedb69a84c",
+      "name": "python3-3.13.3",
+      "pname": "python313Full",
+      "rev": "9e83b64f727c88a7711a2c463a7b16eedb69a84c",
+      "rev_count": 816272,
+      "rev_date": "2025-06-17T04:31:58Z",
+      "scrape_date": "2025-06-18T00:55:24.209625Z",
+      "stabilities": [
+        "staging",
+        "unstable"
+      ],
+      "unfree": false,
+      "version": "python3-3.13.3",
+      "outputs_to_install": [
+        "out"
+      ],
+      "outputs": {
+        "debug": "/nix/store/gr7ypx12c415if8cgcks8w6qjk49fi2x-python3-3.13.3-debug",
+        "out": "/nix/store/9g6b4jmm7cbdz9hd3hcs1g54hjy87zvh-python3-3.13.3"
+      },
+      "system": "aarch64-linux",
+      "group": "toplevel",
+      "priority": 5
+    },
+    {
+      "attr_path": "python313Full",
+      "broken": false,
+      "derivation": "/nix/store/cwb60bssy9qks05vx48mcihkn6ipyfcl-python3-3.13.3.drv",
+      "description": "High-level dynamically-typed programming language",
+      "install_id": "python313Full",
+      "license": "Python-2.0",
+      "locked_url": "https://github.com/flox/nixpkgs?rev=9e83b64f727c88a7711a2c463a7b16eedb69a84c",
+      "name": "python3-3.13.3",
+      "pname": "python313Full",
+      "rev": "9e83b64f727c88a7711a2c463a7b16eedb69a84c",
+      "rev_count": 816272,
+      "rev_date": "2025-06-17T04:31:58Z",
+      "scrape_date": "2025-06-18T01:12:41.269183Z",
+      "stabilities": [
+        "staging",
+        "unstable"
+      ],
+      "unfree": false,
+      "version": "python3-3.13.3",
+      "outputs_to_install": [
+        "out"
+      ],
+      "outputs": {
+        "out": "/nix/store/nqqln9c78wqnpzz0c4whqxh0g7jl9mfg-python3-3.13.3"
+      },
+      "system": "x86_64-darwin",
+      "group": "toplevel",
+      "priority": 5
+    },
+    {
+      "attr_path": "python313Full",
+      "broken": false,
+      "derivation": "/nix/store/qgbh1dh8m1n69nwbbcc4c0q01lzbcgqa-python3-3.13.3.drv",
+      "description": "High-level dynamically-typed programming language",
+      "install_id": "python313Full",
+      "license": "Python-2.0",
+      "locked_url": "https://github.com/flox/nixpkgs?rev=9e83b64f727c88a7711a2c463a7b16eedb69a84c",
+      "name": "python3-3.13.3",
+      "pname": "python313Full",
+      "rev": "9e83b64f727c88a7711a2c463a7b16eedb69a84c",
+      "rev_count": 816272,
+      "rev_date": "2025-06-17T04:31:58Z",
+      "scrape_date": "2025-06-18T01:33:08.016894Z",
+      "stabilities": [
+        "staging",
+        "unstable"
+      ],
+      "unfree": false,
+      "version": "python3-3.13.3",
+      "outputs_to_install": [
+        "out"
+      ],
+      "outputs": {
+        "debug": "/nix/store/z6636nvsbq9rrc19vnqbk8lcig4zhc3c-python3-3.13.3-debug",
+        "out": "/nix/store/pskwi0ysw5x6mf4k2bxv6rhrs0x6s4m6-python3-3.13.3"
+      },
+      "system": "x86_64-linux",
+      "group": "toplevel",
+      "priority": 5
+    },
+    {
+      "attr_path": "python313Packages.spyder",
+      "broken": false,
+      "derivation": "/nix/store/2j23b5vs3cw1gpsp698wqx3j34n7lmn2-python3.13-spyder-6.1.0a2.drv",
+      "description": "Scientific python development environment",
+      "install_id": "spyder",
+      "license": "MIT",
+      "locked_url": "https://github.com/flox/nixpkgs?rev=9e83b64f727c88a7711a2c463a7b16eedb69a84c",
+      "name": "python3.13-spyder-6.1.0a2",
+      "pname": "spyder",
+      "rev": "9e83b64f727c88a7711a2c463a7b16eedb69a84c",
+      "rev_count": 816272,
+      "rev_date": "2025-06-17T04:31:58Z",
+      "scrape_date": "2025-06-18T00:55:37.064356Z",
+      "stabilities": [
+        "staging",
+        "unstable"
+      ],
+      "unfree": false,
+      "version": "6.1.0a2",
+      "outputs_to_install": [
+        "out"
+      ],
+      "outputs": {
+        "dist": "/nix/store/i0wjas6jli20q2bx9svqmm8ayd0g1jyx-python3.13-spyder-6.1.0a2-dist",
+        "out": "/nix/store/b9jqmd6l5sq60zcnrqiiadx8824669qg-python3.13-spyder-6.1.0a2"
+      },
+      "system": "aarch64-linux",
+      "group": "toplevel",
+      "priority": 5
+    },
+    {
+      "attr_path": "python313Packages.spyder",
+      "broken": false,
+      "derivation": "/nix/store/npmky53dabayikvymimzqwwibzb8hcm9-python3.13-spyder-6.1.0a2.drv",
+      "description": "Scientific python development environment",
+      "install_id": "spyder",
+      "license": "MIT",
+      "locked_url": "https://github.com/flox/nixpkgs?rev=9e83b64f727c88a7711a2c463a7b16eedb69a84c",
+      "name": "python3.13-spyder-6.1.0a2",
+      "pname": "spyder",
+      "rev": "9e83b64f727c88a7711a2c463a7b16eedb69a84c",
+      "rev_count": 816272,
+      "rev_date": "2025-06-17T04:31:58Z",
+      "scrape_date": "2025-06-18T01:33:21.672541Z",
+      "stabilities": [
+        "staging",
+        "unstable"
+      ],
+      "unfree": false,
+      "version": "6.1.0a2",
+      "outputs_to_install": [
+        "out"
+      ],
+      "outputs": {
+        "dist": "/nix/store/dgcy2nx6hx198gwhaazvm8riks7dyx9w-python3.13-spyder-6.1.0a2-dist",
+        "out": "/nix/store/jk1cickyp9ifhnx24whs5vd558akj41v-python3.13-spyder-6.1.0a2"
+      },
+      "system": "x86_64-linux",
+      "group": "toplevel",
+      "priority": 5
+    },
+    {
       "attr_path": "sqlite",
       "broken": false,
       "derivation": "/nix/store/h531r1c9vj315fkyq2cv77b2dzddmzbx-sqlite-3.48.0.drv",
@@ -1208,225 +1417,6 @@
         "doc": "/nix/store/a0h09d196h7j564mrcy15bldd95blw7j-sqlite-3.48.0-doc",
         "man": "/nix/store/xrjy0a756pb41qq9a38lqvy2m7jd78p5-sqlite-3.48.0-man",
         "out": "/nix/store/yfjzkkkyxcalyj7l1n4d4y6s81i65hmy-sqlite-3.48.0"
-      },
-      "system": "x86_64-linux",
-      "group": "toplevel",
-      "priority": 5
-    },
-    {
-      "attr_path": "uv",
-=======
-      "attr_path": "python313Packages.pytest",
->>>>>>> 3fe05358
-      "broken": false,
-      "derivation": "/nix/store/zq3vpqnjwq9zw8wixysvdnm0c5wlm313-python3.13-pytest-8.3.5.drv",
-      "description": "Framework for writing tests",
-      "install_id": "pytest",
-      "license": "MIT",
-      "locked_url": "https://github.com/flox/nixpkgs?rev=9e83b64f727c88a7711a2c463a7b16eedb69a84c",
-      "name": "python3.13-pytest-8.3.5",
-      "pname": "pytest",
-      "rev": "9e83b64f727c88a7711a2c463a7b16eedb69a84c",
-      "rev_count": 816272,
-      "rev_date": "2025-06-17T04:31:58Z",
-      "scrape_date": "2025-06-18T01:33:19.161996Z",
-      "stabilities": [
-        "staging",
-        "unstable"
-      ],
-      "unfree": false,
-      "version": "8.3.5",
-      "outputs_to_install": [
-        "out"
-      ],
-      "outputs": {
-        "dist": "/nix/store/rlk5jwi94j6sc1w6xp3a678rh4dalsvq-python3.13-pytest-8.3.5-dist",
-        "out": "/nix/store/hkfyg5vls2farazb6vvvaqmnzdzi79xm-python3.13-pytest-8.3.5",
-        "testout": "/nix/store/0hd8inqsgvb0nz4hh10yqp12w4jpj39q-python3.13-pytest-8.3.5-testout"
-      },
-      "system": "x86_64-linux",
-      "group": "toplevel",
-      "priority": 5
-    },
-    {
-      "attr_path": "python313Full",
-      "broken": false,
-      "derivation": "/nix/store/bkj4m5b0n9z8hrcj0gs4p2nsidq04k3j-python3-3.13.3.drv",
-      "description": "High-level dynamically-typed programming language",
-      "install_id": "python313Full",
-      "license": "Python-2.0",
-      "locked_url": "https://github.com/flox/nixpkgs?rev=9e83b64f727c88a7711a2c463a7b16eedb69a84c",
-      "name": "python3-3.13.3",
-      "pname": "python313Full",
-      "rev": "9e83b64f727c88a7711a2c463a7b16eedb69a84c",
-      "rev_count": 816272,
-      "rev_date": "2025-06-17T04:31:58Z",
-      "scrape_date": "2025-06-18T00:36:33.610732Z",
-      "stabilities": [
-        "staging",
-        "unstable"
-      ],
-      "unfree": false,
-      "version": "python3-3.13.3",
-      "outputs_to_install": [
-        "out"
-      ],
-      "outputs": {
-        "out": "/nix/store/p1bbd183vjqklb1mp1x7salmqgvgsffn-python3-3.13.3"
-      },
-      "system": "aarch64-darwin",
-      "group": "toplevel",
-      "priority": 5
-    },
-    {
-      "attr_path": "python313Full",
-      "broken": false,
-      "derivation": "/nix/store/mfpr77p54hj44igj76kfpashjdmf0yya-python3-3.13.3.drv",
-      "description": "High-level dynamically-typed programming language",
-      "install_id": "python313Full",
-      "license": "Python-2.0",
-      "locked_url": "https://github.com/flox/nixpkgs?rev=9e83b64f727c88a7711a2c463a7b16eedb69a84c",
-      "name": "python3-3.13.3",
-      "pname": "python313Full",
-      "rev": "9e83b64f727c88a7711a2c463a7b16eedb69a84c",
-      "rev_count": 816272,
-      "rev_date": "2025-06-17T04:31:58Z",
-      "scrape_date": "2025-06-18T00:55:24.209625Z",
-      "stabilities": [
-        "staging",
-        "unstable"
-      ],
-      "unfree": false,
-      "version": "python3-3.13.3",
-      "outputs_to_install": [
-        "out"
-      ],
-      "outputs": {
-        "debug": "/nix/store/gr7ypx12c415if8cgcks8w6qjk49fi2x-python3-3.13.3-debug",
-        "out": "/nix/store/9g6b4jmm7cbdz9hd3hcs1g54hjy87zvh-python3-3.13.3"
-      },
-      "system": "aarch64-linux",
-      "group": "toplevel",
-      "priority": 5
-    },
-    {
-      "attr_path": "python313Full",
-      "broken": false,
-      "derivation": "/nix/store/cwb60bssy9qks05vx48mcihkn6ipyfcl-python3-3.13.3.drv",
-      "description": "High-level dynamically-typed programming language",
-      "install_id": "python313Full",
-      "license": "Python-2.0",
-      "locked_url": "https://github.com/flox/nixpkgs?rev=9e83b64f727c88a7711a2c463a7b16eedb69a84c",
-      "name": "python3-3.13.3",
-      "pname": "python313Full",
-      "rev": "9e83b64f727c88a7711a2c463a7b16eedb69a84c",
-      "rev_count": 816272,
-      "rev_date": "2025-06-17T04:31:58Z",
-      "scrape_date": "2025-06-18T01:12:41.269183Z",
-      "stabilities": [
-        "staging",
-        "unstable"
-      ],
-      "unfree": false,
-      "version": "python3-3.13.3",
-      "outputs_to_install": [
-        "out"
-      ],
-      "outputs": {
-        "out": "/nix/store/nqqln9c78wqnpzz0c4whqxh0g7jl9mfg-python3-3.13.3"
-      },
-      "system": "x86_64-darwin",
-      "group": "toplevel",
-      "priority": 5
-    },
-    {
-      "attr_path": "python313Full",
-      "broken": false,
-      "derivation": "/nix/store/qgbh1dh8m1n69nwbbcc4c0q01lzbcgqa-python3-3.13.3.drv",
-      "description": "High-level dynamically-typed programming language",
-      "install_id": "python313Full",
-      "license": "Python-2.0",
-      "locked_url": "https://github.com/flox/nixpkgs?rev=9e83b64f727c88a7711a2c463a7b16eedb69a84c",
-      "name": "python3-3.13.3",
-      "pname": "python313Full",
-      "rev": "9e83b64f727c88a7711a2c463a7b16eedb69a84c",
-      "rev_count": 816272,
-      "rev_date": "2025-06-17T04:31:58Z",
-      "scrape_date": "2025-06-18T01:33:08.016894Z",
-      "stabilities": [
-        "staging",
-        "unstable"
-      ],
-      "unfree": false,
-      "version": "python3-3.13.3",
-      "outputs_to_install": [
-        "out"
-      ],
-      "outputs": {
-        "debug": "/nix/store/z6636nvsbq9rrc19vnqbk8lcig4zhc3c-python3-3.13.3-debug",
-        "out": "/nix/store/pskwi0ysw5x6mf4k2bxv6rhrs0x6s4m6-python3-3.13.3"
-      },
-      "system": "x86_64-linux",
-      "group": "toplevel",
-      "priority": 5
-    },
-    {
-      "attr_path": "python313Packages.spyder",
-      "broken": false,
-      "derivation": "/nix/store/2j23b5vs3cw1gpsp698wqx3j34n7lmn2-python3.13-spyder-6.1.0a2.drv",
-      "description": "Scientific python development environment",
-      "install_id": "spyder",
-      "license": "MIT",
-      "locked_url": "https://github.com/flox/nixpkgs?rev=9e83b64f727c88a7711a2c463a7b16eedb69a84c",
-      "name": "python3.13-spyder-6.1.0a2",
-      "pname": "spyder",
-      "rev": "9e83b64f727c88a7711a2c463a7b16eedb69a84c",
-      "rev_count": 816272,
-      "rev_date": "2025-06-17T04:31:58Z",
-      "scrape_date": "2025-06-18T00:55:37.064356Z",
-      "stabilities": [
-        "staging",
-        "unstable"
-      ],
-      "unfree": false,
-      "version": "6.1.0a2",
-      "outputs_to_install": [
-        "out"
-      ],
-      "outputs": {
-        "dist": "/nix/store/i0wjas6jli20q2bx9svqmm8ayd0g1jyx-python3.13-spyder-6.1.0a2-dist",
-        "out": "/nix/store/b9jqmd6l5sq60zcnrqiiadx8824669qg-python3.13-spyder-6.1.0a2"
-      },
-      "system": "aarch64-linux",
-      "group": "toplevel",
-      "priority": 5
-    },
-    {
-      "attr_path": "python313Packages.spyder",
-      "broken": false,
-      "derivation": "/nix/store/npmky53dabayikvymimzqwwibzb8hcm9-python3.13-spyder-6.1.0a2.drv",
-      "description": "Scientific python development environment",
-      "install_id": "spyder",
-      "license": "MIT",
-      "locked_url": "https://github.com/flox/nixpkgs?rev=9e83b64f727c88a7711a2c463a7b16eedb69a84c",
-      "name": "python3.13-spyder-6.1.0a2",
-      "pname": "spyder",
-      "rev": "9e83b64f727c88a7711a2c463a7b16eedb69a84c",
-      "rev_count": 816272,
-      "rev_date": "2025-06-17T04:31:58Z",
-      "scrape_date": "2025-06-18T01:33:21.672541Z",
-      "stabilities": [
-        "staging",
-        "unstable"
-      ],
-      "unfree": false,
-      "version": "6.1.0a2",
-      "outputs_to_install": [
-        "out"
-      ],
-      "outputs": {
-        "dist": "/nix/store/dgcy2nx6hx198gwhaazvm8riks7dyx9w-python3.13-spyder-6.1.0a2-dist",
-        "out": "/nix/store/jk1cickyp9ifhnx24whs5vd558akj41v-python3.13-spyder-6.1.0a2"
       },
       "system": "x86_64-linux",
       "group": "toplevel",
@@ -1951,14 +1941,6 @@
           "pkg-path": "python313Packages.numpy",
           "version": "<2.3"
         },
-<<<<<<< HEAD
-        "sqlite": {
-          "pkg-path": "sqlite"
-        }
-      },
-      "hook": {
-        "on-activate": "  # -> Set variables, create files and directories\n  # -> Perform initialization steps, e.g. create a python venv\n  # -> Useful environment variables:\n  #      - FLOX_ENV_PROJECT=/home/user/example\n  #      - FLOX_ENV=/home/user/example/.flox/run\n  #      - FLOX_ENV_CACHE=/home/user/example/.flox/cache\nif [[ ! -z $DEV ]]; then\n  export GOBIN=\"${FLOX_ENV_CACHE}/go/bin/\"\n  mkdir -p \"${GOBIN}\"\n  go install \"github.com/isaacphi/mcp-language-server@latest\"\n  export PATH=\"${GOBIN}:${PATH}\"\nfi\nuv sync\nuv venv\nsource \"${FLOX_ENV_PROJECT}/.venv/bin/activate\"\n"
-=======
         "openai-whisper": {
           "pkg-path": "python313Packages.openai-whisper"
         },
@@ -1967,6 +1949,9 @@
         },
         "python313Full": {
           "pkg-path": "python313Full"
+        },
+        "sqlite": {
+          "pkg-path": "sqlite"
         },
         "tabulate": {
           "pkg-path": "python313Packages.tabulate"
@@ -1979,8 +1964,7 @@
         }
       },
       "hook": {
-        "on-activate": "  # -> Set variables, create files and directories\n  # -> Perform initialization steps, e.g. create a python venv\n  # -> Useful environment variables:\n  #      - FLOX_ENV_PROJECT=/home/user/example\n  #      - FLOX_ENV=/home/user/example/.flox/run\n  #      - FLOX_ENV_CACHE=/home/user/example/.flox/cache\nif [[ ! -z $DEV ]]; then\n  export GOBIN=\"${FLOX_ENV_CACHE}/go/bin/\"\n  mkdir -p \"${GOBIN}\"\n  go install \"github.com/isaacphi/mcp-language-server@latest\"\n  export PATH=\"${GOBIN}:${PATH}\"\nfi\n# Use python3.13 directly without venv since packages are installed via Nix\n# Set PYTHONPATH to include the project directory and the correct site-packages\nexport PYTHONPATH=\"${FLOX_ENV_PROJECT}:${FLOX_ENV}/lib/python3.13/site-packages:${PYTHONPATH}\"\nalias python=python3.13\n"
->>>>>>> 3fe05358
+        "on-activate": "  # -> Set variables, create files and directories\n  # -> Perform initialization steps, e.g. create a python venv\n  # -> Useful environment variables:\n  #      - FLOX_ENV_PROJECT=/home/user/example\n  #      - FLOX_ENV=/home/user/example/.flox/run\n  #      - FLOX_ENV_CACHE=/home/user/example/.flox/cache\nif [[ ! -z $DEV ]]; then\n  export GOBIN=\"${FLOX_ENV_CACHE}/go/bin/\"\n  mkdir -p \"${GOBIN}\"\n  go install \"github.com/isaacphi/mcp-language-server@latest\"\n  export PATH=\"${GOBIN}:${PATH}\"\nfi\n<<<<<<< HEAD\nuv sync\nuv venv\nsource \"${FLOX_ENV_PROJECT}/.venv/bin/activate\"\n||||||| 5a3c54f\nuv sync\nsource \"${FLOX_ENV_PROJECT}/.venv/bin/activate\"\n=======\n# Use python3.13 directly without venv since packages are installed via Nix\n# Set PYTHONPATH to include the project directory and the correct site-packages\nexport PYTHONPATH=\"${FLOX_ENV_PROJECT}:${FLOX_ENV}/lib/python3.13/site-packages:${PYTHONPATH}\"\nalias python=python3.13\n>>>>>>> main\n"
       },
       "profile": {},
       "options": {
