--- conflicted
+++ resolved
@@ -148,7 +148,7 @@
                 WHERE feed_url IS NOT NULL AND feed_item_id IS NOT NULL
             """)
 
-<<<<<<< HEAD
+
             # Create indexes for speaker queries
             cursor.execute(f"""
                 CREATE INDEX IF NOT EXISTS idx_{speakers_table}_transcription_id
@@ -284,7 +284,6 @@
                 ON {segments_table}(profile_id)
             """)
 
-=======
             # Create failed items table
             cursor.execute("""
                 CREATE TABLE IF NOT EXISTS failed_items (
@@ -318,7 +317,6 @@
                 )
             """)
 
->>>>>>> 84118dc1
     def get_all_transcriptions(
             self, metadata_table: str = "transcription_metadata"
     ) -> List[TranscriptionMetadata]:
